--- conflicted
+++ resolved
@@ -103,6 +103,33 @@
     searcher.save_transcripts_fasta(canonical, canonical_file)
 
     return canonical_file, len(canonical)
+
+
+def _resolve_design_mode(
+    design_mode: str,
+    gc_min: float,
+    gc_max: float,
+    overhang: str,
+    modification_pattern: str,
+) -> tuple[DesignMode, float, float, str, str]:
+    """Normalize design mode and apply MIRNA defaults when appropriate."""
+
+    try:
+        mode_enum = DesignMode(design_mode.lower())
+    except ValueError as exc:
+        raise ValueError(f"Invalid design mode '{design_mode}'. Choose 'sirna' or 'mirna'") from exc
+
+    if mode_enum == DesignMode.MIRNA:
+        mirna_config = MiRNADesignConfig()
+        if gc_min == 30.0 and gc_max == 52.0:
+            gc_min = mirna_config.gc_min
+            gc_max = mirna_config.gc_max
+        if overhang == "dTdT":
+            overhang = mirna_config.overhang
+        if modification_pattern == "standard_2ome":
+            modification_pattern = mirna_config.modifications
+
+    return mode_enum, gc_min, gc_max, overhang, modification_pattern
 
 
 @app_command()
@@ -334,7 +361,7 @@
 
 
 @app_command()
-def workflow(
+def workflow(  # noqa: PLR0912
     gene_query: str = typer.Argument(..., help="Gene name or ID to analyze"),
     input_fasta: Optional[str] = typer.Option(
         None,
@@ -443,7 +470,18 @@
         console.print("❌ Error: gc-min must be less than gc-max", style="red")
         raise typer.Exit(1)
 
-<<<<<<< HEAD
+    try:
+        mode_enum, gc_min, gc_max, overhang, modification_pattern = _resolve_design_mode(
+            design_mode,
+            gc_min,
+            gc_max,
+            overhang,
+            modification_pattern,
+        )
+    except ValueError as exc:
+        console.print(f"❌ Error: {exc}", style="red")
+        raise typer.Exit(1)
+
     source_normalized = mirna_db.lower()
     if not MiRNADatabaseManager.is_supported_source(source_normalized):
         valid_sources = ", ".join(MiRNADatabaseManager.get_available_sources())
@@ -483,29 +521,6 @@
     if not mirna_species_list:
         console.print("❌ Error: failed to resolve miRNA species for selected inputs", style="red")
         raise typer.Exit(1)
-=======
-    # Validate and parse design mode
-    try:
-        mode_enum = DesignMode(design_mode.lower())
-    except ValueError:
-        console.print(f"❌ Error: Invalid design mode '{design_mode}'. Choose 'sirna' or 'mirna'", style="red")
-        raise typer.Exit(1)
-
-    # Apply miRNA mode defaults if specified
-    if mode_enum == DesignMode.MIRNA:
-        mirna_config = MiRNADesignConfig()
-        # Override defaults with miRNA presets if user didn't explicitly specify
-        if gc_min == 30.0 and gc_max == 52.0:  # User didn't override GC range
-            gc_min = mirna_config.gc_min
-            gc_max = mirna_config.gc_max
-        if overhang == "dTdT":  # User didn't override overhang
-            overhang = mirna_config.overhang
-        if modification_pattern == "standard_2ome":  # User didn't override modifications
-            modification_pattern = mirna_config.modifications
-
-    # Parse genome species
-    species_list = [s.strip() for s in genome_species.split(",") if s.strip()]
->>>>>>> 19ee587c
 
     input_descriptor = gene_query
     if input_fasta:
@@ -718,24 +733,17 @@
         console.print("❌ Error: gc-min must be less than gc-max", style="red")
         raise typer.Exit(1)
 
-    # Validate and parse design mode
     try:
-        mode_enum = DesignMode(design_mode.lower())
-    except ValueError:
-        console.print(f"❌ Error: Invalid design mode '{design_mode}'. Choose 'sirna' or 'mirna'", style="red")
-        raise typer.Exit(1)
-
-    # Apply miRNA mode defaults if specified
-    if mode_enum == DesignMode.MIRNA:
-        mirna_config = MiRNADesignConfig()
-        # Override defaults with miRNA presets if user didn't explicitly specify
-        if gc_min == 30.0 and gc_max == 52.0:  # User didn't override GC range
-            gc_min = mirna_config.gc_min
-            gc_max = mirna_config.gc_max
-        if overhang == "dTdT":  # User didn't override overhang
-            overhang = mirna_config.overhang
-        if modification_pattern == "standard_2ome":  # User didn't override modifications
-            modification_pattern = mirna_config.modifications
+        mode_enum, gc_min, gc_max, overhang, modification_pattern = _resolve_design_mode(
+            design_mode,
+            gc_min,
+            gc_max,
+            overhang,
+            modification_pattern,
+        )
+    except ValueError as exc:
+        console.print(f"❌ Error: {exc}", style="red")
+        raise typer.Exit(1)
 
     # Create parameters
     filters = FilterCriteria(
