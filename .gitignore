--- conflicted
+++ resolved
@@ -88,8 +88,6 @@
 
 # Documentation
 docs/_build/
-<<<<<<< HEAD
-=======
+
 nextflow_work/
->>>>>>> 187445da
 nxf-tmp.*